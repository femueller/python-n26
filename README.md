--- conflicted
+++ resolved
@@ -136,7 +136,6 @@
 This is going to use the same mechanism to load configuration as the CLI tool, to specify your own configuration you can use it as:
 
 ```python
-<<<<<<< HEAD
 from n26.api import Api
 from n26.config import Config
 
@@ -144,15 +143,10 @@
 conf.USERNAME.value = "john.doe@example.com"
 conf.PASSWORD.value = "$upersecret"
 conf.LOGIN_DATA_STORE_PATH.value = None
+conf.MFA_TYPE.value = "app"
 conf.validate()
 
 client = Api(conf)
-=======
-from n26 import api
-from n26 import config
-conf = config.Config('username', 'passwd', '~/.config/n26/token_data', 'app')
-client = api.Api(conf)
->>>>>>> 73e6308f
 print(client.get_balance())
 ```
 
