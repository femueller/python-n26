--- conflicted
+++ resolved
@@ -320,17 +320,10 @@
     values = ['partnerName',
               lambda x: "{} {}".format(x.get('amount'), x.get('currencyCode').get('currencyCode')),
               'executionFrequency',
-<<<<<<< HEAD
               _datetime_extractor('stopTS', date_only=True),
-              'initialDayOfMonth',
+              _day_of_month_extractor('initialDayOfMonth'),
               _datetime_extractor('firstExecutingTS', date_only=True),
               _datetime_extractor('nextExecutingTS', date_only=True),
-=======
-              _datetime_extractor('stopTS'),
-              _day_of_month_extractor('initialDayOfMonth'),
-              _datetime_extractor('firstExecutingTS'),
-              _datetime_extractor('nextExecutingTS'),
->>>>>>> 652aa34e
               'executionCounter',
               _datetime_extractor('created'),
               _datetime_extractor('updated')]
