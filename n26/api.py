import json
import logging
import os
import time
from pathlib import Path

import click
import requests
from requests import HTTPError
from tenacity import retry, stop_after_delay, wait_fixed

<<<<<<< HEAD
from n26.config import Config
=======
from n26 import config
from n26.config import Config, MFA_TYPE_SMS
>>>>>>> 73e6308f
from n26.const import DAILY_WITHDRAWAL_LIMIT, DAILY_PAYMENT_LIMIT
from n26.util import create_request_url

LOGGER = logging.getLogger(__name__)

BASE_URL_DE = 'https://api.tech26.de'
BASE_URL_GLOBAL = 'https://api.tech26.global'
BASIC_AUTH_HEADERS = {"Authorization": "Basic bXktdHJ1c3RlZC13ZHBDbGllbnQ6c2VjcmV0"}
USER_AGENT = ("Mozilla/5.0 (X11; Linux x86_64) "
              "AppleWebKit/537.36 (KHTML, like Gecko) "
              "Chrome/59.0.3071.86 Safari/537.36")

GET = "get"
POST = "post"

EXPIRATION_TIME_KEY = "expiration_time"
ACCESS_TOKEN_KEY = "access_token"
REFRESH_TOKEN_KEY = "refresh_token"

GRANT_TYPE_PASSWORD = "password"
GRANT_TYPE_REFRESH_TOKEN = "refresh_token"


class Api(object):
    """
    Api class can be imported as a library in order to use it within applications
    """

    def __init__(self, cfg: Config = None):
        """
        Constructor accepting None to maintain backward compatibility

        :param cfg: configuration object
        """
        if not cfg:
            cfg = Config(write_reference=False)
        self.config = cfg
        self._token_data = {}

    @property
    def token_data(self) -> dict:
        if self.config.LOGIN_DATA_STORE_PATH.value is None:
            return self._token_data
        else:
            return self._read_token_file(self.config.LOGIN_DATA_STORE_PATH.value)

    @token_data.setter
    def token_data(self, data: dict):
        if self.config.LOGIN_DATA_STORE_PATH.value is None:
            self._token_data = data
        else:
            self._write_token_file(data, self.config.LOGIN_DATA_STORE_PATH.value)

    @staticmethod
    def _read_token_file(path: str) -> dict:
        """
        :return: the stored token data or an empty dict
        """
        LOGGER.debug("Reading token data from {}".format(path))
        path = Path(path).expanduser().resolve()
        if not path.exists():
            return {}

        if not path.is_file():
            raise IsADirectoryError("File path exists and is not a file: {}".format(path))

        if path.stat().st_size <= 0:
            # file is empty
            return {}

        with open(path, "r") as file:
            return json.loads(file.read())

    @staticmethod
    def _write_token_file(token_data: dict, path: str):
        LOGGER.debug("Writing token data to {}".format(path))
        path = Path(path).expanduser().resolve()

        # delete existing file if permissions don't match or file size is abnormally small
        if path.exists() and (path.stat().st_mode != 0o100600 or path.stat().st_size < 10):
            path.unlink()

        path.parent.mkdir(parents=True, exist_ok=True, mode=0o700)
        with os.fdopen(os.open(path, os.O_WRONLY | os.O_CREAT, 0o600), 'w') as file:
            file.seek(0)
            file.write(json.dumps(token_data, indent=2))
            file.truncate()

    # IDEA: @get_token decorator
    def get_account_info(self) -> dict:
        """
        Retrieves basic account information
        """
        return self._do_request(GET, BASE_URL_DE + '/api/me')

    def get_account_statuses(self) -> dict:
        """
        Retrieves additional account information
        """
        return self._do_request(GET, BASE_URL_DE + '/api/me/statuses')

    def get_addresses(self) -> dict:
        """
        Retrieves a list of addresses of the account owner
        """
        return self._do_request(GET, BASE_URL_DE + '/api/addresses')

    def get_balance(self) -> dict:
        """
        Retrieves the current balance
        """
        return self._do_request(GET, BASE_URL_DE + '/api/accounts')

    def get_spaces(self) -> dict:
        """
        Retrieves a list of all spaces
        """
        return self._do_request(GET, BASE_URL_DE + '/api/spaces')

    def barzahlen_check(self) -> dict:
        return self._do_request(GET, BASE_URL_DE + '/api/barzahlen/check')

    def get_cards(self):
        """
        Retrieves a list of all cards
        """
        return self._do_request(GET, BASE_URL_DE + '/api/v2/cards')

    def get_account_limits(self) -> list:
        """
        Retrieves a list of all active account limits
        """
        return self._do_request(GET, BASE_URL_DE + '/api/settings/account/limits')

    def set_account_limits(self, daily_withdrawal_limit: int = None, daily_payment_limit: int = None) -> None:
        """
        Sets account limits

        :param daily_withdrawal_limit: daily withdrawal limit
        :param daily_payment_limit: daily payment limit
        """
        if daily_withdrawal_limit is not None:
            self._do_request(POST, BASE_URL_DE + '/api/settings/account/limits', json={
                "limit": DAILY_WITHDRAWAL_LIMIT,
                "amount": daily_withdrawal_limit
            })

        if daily_payment_limit is not None:
            self._do_request(POST, BASE_URL_DE + '/api/settings/account/limits', json={
                "limit": DAILY_PAYMENT_LIMIT,
                "amount": daily_payment_limit
            })

    def get_contacts(self):
        """
        Retrieves a list of all contacts
        """
        return self._do_request(GET, BASE_URL_DE + '/api/smrt/contacts')

    def get_standing_orders(self) -> dict:
        """
        Get a list of standing orders
        """
        return self._do_request(GET, BASE_URL_DE + '/api/transactions/so')

    def get_transactions(self, from_time: int = None, to_time: int = None, limit: int = 20, pending: bool = None,
                         categories: str = None, text_filter: str = None, last_id: str = None) -> dict:
        """
        Get a list of transactions.

        Note that some parameters can not be combined in a single request (like text_filter and pending) and
        will result in a bad request (400) error.

        :param from_time: earliest transaction time as a Timestamp > 0 - milliseconds since 1970 in CET
        :param to_time: latest transaction time as a Timestamp > 0 - milliseconds since 1970 in CET
        :param limit: Limit the number of transactions to return to the given amount - default 20 as the n26 API returns
        only the last 20 transactions by default
        :param pending: show only pending transactions
        :param categories: Comma separated list of category IDs
        :param text_filter: Query string to search for
        :param last_id: ??
        :return: list of transactions
        """
        if pending and limit:
            # pending does not support limit
            limit = None

        return self._do_request(GET, BASE_URL_DE + '/api/smrt/transactions', {
            'from': from_time,
            'to': to_time,
            'limit': limit,
            'pending': pending,
            'categories': categories,
            'textFilter': text_filter,
            'lastId': last_id
        })

    def get_transactions_limited(self, limit: int = 5) -> dict:
        import warnings
        warnings.warn(
            "get_transactions_limited is deprecated, use get_transactions(limit=5) instead",
            DeprecationWarning
        )
        return self.get_transactions(limit=limit)

    def get_statements(self) -> list:
        """
        Retrieves a list of all statements
        """
        return self._do_request(GET, BASE_URL_DE + '/api/statements')

    def block_card(self, card_id: str) -> dict:
        """
        Blocks a card.
        If the card is already blocked this will have no effect.

        :param card_id: the id of the card to block
        :return: some info about the card (not including it's blocked state... thanks n26!)
        """
        return self._do_request(POST, BASE_URL_DE + '/api/cards/%s/block' % card_id)

    def unblock_card(self, card_id: str) -> dict:
        """
        Unblocks a card.
        If the card is already unblocked this will have no effect.

        :param card_id: the id of the card to block
        :return: some info about the card (not including it's unblocked state... thanks n26!)
        """
        return self._do_request(POST, BASE_URL_DE + '/api/cards/%s/unblock' % card_id)

    def get_savings(self) -> dict:
        return self._do_request(GET, BASE_URL_DE + '/api/hub/savings/accounts')

    def get_statistics(self, from_time: int = 0, to_time: int = int(time.time()) * 1000) -> dict:
        """
        Get statistics in a given time frame

        :param from_time: Timestamp - milliseconds since 1970 in CET
        :param to_time: Timestamp - milliseconds since 1970 in CET
        """

        if not from_time:
            from_time = 0

        if not to_time:
            to_time = int(time.time()) * 1000

        return self._do_request(GET, BASE_URL_DE + '/api/smrt/statistics/categories/%s/%s' % (from_time, to_time))

    def get_available_categories(self) -> list:
        return self._do_request(GET, BASE_URL_DE + '/api/smrt/categories')

    def get_invitations(self) -> list:
        return self._do_request(GET, BASE_URL_DE + '/api/aff/invitations')

    def _do_request(self, method: str = GET, url: str = "/", params: dict = None,
                    json: dict = None) -> list or dict or None:
        """
        Executes a http request based on the given parameters

        :param method: the method to use (GET, POST)
        :param url: the url to use
        :param params: query parameters that will be appended to the url
        :param json: request body
        :return: the response parsed as a json
        """
        access_token = self.get_token()
        headers = {'Authorization': 'Bearer {}'.format(access_token)}

        url = create_request_url(url, params)

        if method is GET:
            response = requests.get(url, headers=headers, json=json)
        elif method is POST:
            response = requests.post(url, headers=headers, json=json)
        else:
            raise ValueError("Unsupported method: {}".format(method))

        response.raise_for_status()
        # some responses do not return data so we just ignore the body in that case
        if len(response.content) > 0:
            return response.json()

    def is_authenticated(self) -> bool:
        """
        :return: whether valid token data exists
        """
        return self._validate_token(self.token_data)

    def authenticate(self):
        """
        Starts a new authentication flow with the N26 servers.

        This method requires user interaction to approve a 2FA request.
        Therefore you should make sure if you can bypass this
        by refreshing or reusing an existing token by calling is_authenticated()
        and refresh_authentication() respectively.

        :raises PermissionError: if the token is invalid even after the refresh
        """
        LOGGER.debug("Requesting token for username: {}".format(self.config.USERNAME.value))
        token_data = self._request_token(self.config.USERNAME.value, self.config.PASSWORD.value)

        # add expiration time to expiration in _validate_token()
        token_data[EXPIRATION_TIME_KEY] = time.time() + token_data["expires_in"]

        # if it's still not valid, raise an exception
        if not self._validate_token(token_data):
            raise PermissionError("Unable to request authentication token")

        # save token data
        self.token_data = token_data

    def refresh_authentication(self):
        """
        Refreshes an existing authentication using a (possibly expired) token.
        :raises AssertionError: if no existing token data was found
        :raises PermissionError: if the token is invalid even after the refresh
        """
        token_data = self.token_data
        if REFRESH_TOKEN_KEY in token_data:
            LOGGER.debug("Trying to refresh existing token")
            refresh_token = token_data[REFRESH_TOKEN_KEY]
            token_data = self._refresh_token(refresh_token)
        else:
            raise AssertionError("Cant refresh token since no existing token data was found. "
                                 "Please initiate a new authentication instead.")

        # add expiration time to expiration in _validate_token()
        token_data[EXPIRATION_TIME_KEY] = time.time() + token_data["expires_in"]

        # if it's still not valid, raise an exception
        if not self._validate_token(token_data):
            raise PermissionError("Unable to refresh authentication token")

        # save token data
        self.token_data = token_data

    def get_token(self):
        """
        Returns the access token to use for api authentication.
        If a token has been requested before it will be reused if it is still valid.
        If the previous token has expired it will be refreshed.
        If no token has been requested it will be requested from the server.

        :return: the access token
        """
        new_auth = False
        if not self._validate_token(self.token_data):
            try:
                self.refresh_authentication()
            except HTTPError as http_error:
                if http_error.response.status_code != 401:
                    raise http_error
                new_auth = True
            except AssertionError:
                new_auth = True

        if new_auth:
            self.authenticate()

        return self.token_data[ACCESS_TOKEN_KEY]

    def _request_token(self, username: str, password: str):
        """
        Request an authentication token from the server
        :return: the token or None if the response did not contain a token
        """
        mfa_token = self._initiate_authentication_flow(username, password)
        self._request_mfa_approval(mfa_token)
        return self._complete_authentication_flow(mfa_token)

    @staticmethod
    def _initiate_authentication_flow(username: str, password: str) -> str:
        LOGGER.debug("Requesting authentication flow for user {}".format(username))
        values_token = {
            "grant_type": GRANT_TYPE_PASSWORD,
            "username": username,
            "password": password
        }
        # TODO: Seems like the user-agent is not necessary but might be a good idea anyway
        response = requests.post(BASE_URL_GLOBAL + "/oauth/token", data=values_token, headers=BASIC_AUTH_HEADERS)
        if response.status_code != 403:
            raise ValueError("Unexpected response for initial auth request: {}".format(response.text))

        response_data = response.json()
        if response_data.get("error", "") == "mfa_required":
            return response_data["mfaToken"]
        else:
            raise ValueError("Unexpected response data")

    @staticmethod
    def _refresh_token(refresh_token: str):
        """
        Refreshes an authentication token
        :param refresh_token: the refresh token issued by the server when requesting a token
        :return: the refreshed token data
        """
        LOGGER.debug("Requesting token refresh using refresh_token {}".format(refresh_token))
        values_token = {
            'grant_type': GRANT_TYPE_REFRESH_TOKEN,
            'refresh_token': refresh_token,
        }

        response = requests.post(BASE_URL_GLOBAL + '/oauth/token', data=values_token, headers=BASIC_AUTH_HEADERS)
        response.raise_for_status()
        return response.json()

    def _request_mfa_approval(self, mfa_token: str):
        LOGGER.debug("Requesting MFA approval using mfa_token {}".format(mfa_token))
        mfa_data = {
            "mfaToken": mfa_token
        }

        if self.config.mfa_type == MFA_TYPE_SMS:
            mfa_data['challengeType'] = "otp"
        else:
            mfa_data['challengeType'] = "oob"

        response = requests.post(
            BASE_URL_DE + "/api/mfa/challenge",
            json=mfa_data,
            headers={
                **BASIC_AUTH_HEADERS,
                "User-Agent": USER_AGENT,
                "Content-Type": "application/json"
            })
        response.raise_for_status()

    @retry(wait=wait_fixed(5), stop=stop_after_delay(60))
    def _complete_authentication_flow(self, mfa_token: str) -> dict:
        LOGGER.debug("Completing authentication flow for mfa_token {}".format(mfa_token))
        mfa_response_data = {
            "mfaToken": mfa_token
        }

        if self.config.mfa_type == MFA_TYPE_SMS:
            mfa_response_data['grant_type'] = "mfa_otp"

            hint = click.style("Enter the 6 digit SMS OTP code", fg="yellow")
            mfa_response_data['otp'] = click.prompt(hint, type=int)
        else:
            mfa_response_data['grant_type'] = "mfa_oob"

        response = requests.post(BASE_URL_DE + "/oauth/token", data=mfa_response_data, headers=BASIC_AUTH_HEADERS)
        response.raise_for_status()
        tokens = response.json()
        return tokens

    @staticmethod
    def _validate_token(token_data: dict):
        """
        Checks if a token is valid
        :param token_data: the token data to check
        :return: true if valid, false otherwise
        """
        if EXPIRATION_TIME_KEY not in token_data:
            # there was a problem adding the expiration_time property
            return False
        elif time.time() >= token_data[EXPIRATION_TIME_KEY]:
            # token has expired
            return False

        return ACCESS_TOKEN_KEY in token_data and token_data[ACCESS_TOKEN_KEY]<|MERGE_RESOLUTION|>--- conflicted
+++ resolved
@@ -9,12 +9,7 @@
 from requests import HTTPError
 from tenacity import retry, stop_after_delay, wait_fixed
 
-<<<<<<< HEAD
-from n26.config import Config
-=======
-from n26 import config
 from n26.config import Config, MFA_TYPE_SMS
->>>>>>> 73e6308f
 from n26.const import DAILY_WITHDRAWAL_LIMIT, DAILY_PAYMENT_LIMIT
 from n26.util import create_request_url
 
