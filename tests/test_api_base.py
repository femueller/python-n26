import functools
import json
import logging
import re
import unittest
from copy import deepcopy
from unittest import mock
from unittest.mock import Mock, DEFAULT

from n26.config import MFA_TYPE_APP


def read_response_file(file_name: str or None) -> json or None:
    """
    Reads a JSON file and returns it's content as a string
    :param file_name: the name of the file
    :return: file contents
    """

    if file_name is None:
        return None

    import os
    directory = os.path.dirname(__file__)
    file_path = os.path.join(directory, 'api_responses', file_name)

    if not os.path.isfile(file_path):
        raise AttributeError("Couldn't find file containing response mock data: {}".format(file_path))

    with open(file_path, 'r') as myfile:
        api_response_text = myfile.read()
    return json.loads(api_response_text)


<<<<<<< HEAD
=======
def mock_config(username: str = "john.doe@example.com", password: str = "$upersecret", mfa_type: str = MFA_TYPE_APP):
    """
    Decorator to mock the configuration.
    This decorator should never be used to test the config itself!

    :param username: the username to use
    :param password: the password to use
    :param mfa_type: the mfa_type to use
    :return: the decorated method
    """

    def decorator(function: callable):
        if not callable(function):
            raise AttributeError("Unsupported type: {}".format(function))

        @functools.wraps(function)
        def wrapper(*args, **kwargs):
            with mock.patch('n26.config.get_config') as mock_config:
                from n26 import config
                mock_config.return_value = config.Config(
                    username=username, password=password,
                    login_data_store_path=None, mfa_type=mfa_type)
                return function(*args, **kwargs)

        return wrapper

    return decorator


>>>>>>> 73e6308f
def mock_auth_token(func: callable):
    """
    Decorator for mocking the auth token returned by the N26 api

    :param func: function to patch
    :return:
    """

    @functools.wraps(func)
    def wrapper(*args, **kwargs):
        with mock.patch('n26.api.Api._request_token') as request_token:
            request_token.return_value = read_response_file("auth_token.json")
            with mock.patch('n26.api.Api._refresh_token') as refresh_token:
                refresh_token.return_value = read_response_file("refresh_token.json")
                return func(*args, **kwargs)

    return wrapper


def mock_requests(method: str, response_file: str or None, url_regex: str = None):
    """
    Decorator to mock the http response

    :param method: the http method to mock
    :param response_file: optional file name of the file containing the json response to use for the mock
    :param url_regex: optional regex to match the called url against. Only matching urls will be mocked.
    :return: the decorated method
    """

    def decorator(function: callable):
        if not callable(function):
            raise AttributeError("Unsupported type: {}".format(function))

        def add_side_effects(mock_request, original):
            new_mock = Mock()

            def side_effect(*args, **kwargs):
                args = deepcopy(args)
                kwargs = deepcopy(kwargs)
                new_mock(*args, **kwargs)

                if not url_regex or re.findall(url_regex, args[0]):
                    return DEFAULT
                else:
                    return original(*args, **kwargs)

            mock_request.side_effect = side_effect

            response = read_response_file(response_file)
            mock_request.return_value.content = "" if response is None else str(response)
            mock_request.return_value.json.return_value = read_response_file(response_file)
            return new_mock

        @mock_auth_token
        @functools.wraps(function)
        def wrapper(*args, **kwargs):
            import n26
            from n26.api import GET, POST
            if method is GET:
                original = n26.api.requests.get
            elif method is POST:
                original = n26.api.requests.post
            else:
                raise AttributeError("Unsupported method: {}".format(method))

            with mock.patch('n26.api.requests.{}'.format(method)) as mock_request:
                add_side_effects(mock_request, original)
                result = function(*args, **kwargs)
                return result

        return wrapper

    return decorator


class N26TestBase(unittest.TestCase):
    """Base class for N26 api tests"""

    from n26.config import Config
    from container_app_conf.source.yaml_source import YamlSource

    # create custom config from "test_creds.yml"
    config = Config(
        singleton=False,
        data_sources=[
            YamlSource("test_creds")
        ],
        write_reference=False
    )

    # this is the Api client
    _underTest = None

    def setUp(self):
        """
        This method is called BEFORE each individual test case
        """
        from n26 import api

        self._underTest = api.Api(self.config)

        logger = logging.getLogger("n26")
        logger.setLevel(logging.DEBUG)
        ch = logging.StreamHandler()
        ch.setLevel(logging.DEBUG)
        formatter = logging.Formatter("%(asctime)s - %(name)s - %(levelname)s - %(message)s")
        ch.setFormatter(formatter)
        logger.addHandler(ch)

    def tearDown(self):
        """
        This method is called AFTER each individual test case
        """
        pass

    @staticmethod
    def get_api_response(filename: str) -> dict or None:
        """
        Read an api response from a file

        :param filename: the file in the "api_responses" subfolder to read
        :return: the api response dict
        """
        file = read_response_file(filename)
        if file is None:
            return None
        else:
            return json.loads(file)

    @staticmethod
    def _run_cli_cmd(command: callable, args: list = None, ignore_exceptions: bool = False) -> any:
        """
        Runs a cli command and returns it's output.
        If running the command results in an exception it is automatically rethrown by this method.

        :param command: the command to execute
        :param args: command arguments as a list
        :param ignore_exceptions: if set to true exceptions originating from running the command
                                  will not be rethrown and the result object from the cli call will
                                  be returned instead.
        :return: the result of the call
        """
        from click.testing import CliRunner
        runner = CliRunner(echo_stdin=False)
        result = runner.invoke(command, args=args or ())

        if not ignore_exceptions and result.exception:
            raise result.exception

        return result

    if __name__ == '__main__':
        unittest.main()<|MERGE_RESOLUTION|>--- conflicted
+++ resolved
@@ -32,38 +32,6 @@
     return json.loads(api_response_text)
 
 
-<<<<<<< HEAD
-=======
-def mock_config(username: str = "john.doe@example.com", password: str = "$upersecret", mfa_type: str = MFA_TYPE_APP):
-    """
-    Decorator to mock the configuration.
-    This decorator should never be used to test the config itself!
-
-    :param username: the username to use
-    :param password: the password to use
-    :param mfa_type: the mfa_type to use
-    :return: the decorated method
-    """
-
-    def decorator(function: callable):
-        if not callable(function):
-            raise AttributeError("Unsupported type: {}".format(function))
-
-        @functools.wraps(function)
-        def wrapper(*args, **kwargs):
-            with mock.patch('n26.config.get_config') as mock_config:
-                from n26 import config
-                mock_config.return_value = config.Config(
-                    username=username, password=password,
-                    login_data_store_path=None, mfa_type=mfa_type)
-                return function(*args, **kwargs)
-
-        return wrapper
-
-    return decorator
-
-
->>>>>>> 73e6308f
 def mock_auth_token(func: callable):
     """
     Decorator for mocking the auth token returned by the N26 api
